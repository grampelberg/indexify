--- conflicted
+++ resolved
@@ -66,12 +66,9 @@
         namespace: &str,
         content_id: &str,
     ) -> Result<Vec<ExtractedMetadata>>;
-<<<<<<< HEAD
-=======
 
     async fn delete_metadata_for_content(&self, namespace: &str, content_id: &str) -> Result<()>;
 
->>>>>>> 395adb8c
     #[cfg(test)]
     async fn drop_metadata_table(&self, namespace: &str) -> Result<()>;
 }
