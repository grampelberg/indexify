use std::{
    collections::{hash_map::DefaultHasher, HashMap},
    fmt,
    hash::{Hash, Hasher},
    str::FromStr,
    sync::Arc,
    time::SystemTime,
};

use anyhow::{anyhow, Result};
use bytes::Bytes;
use futures::{Stream, StreamExt};
use indexify_internal_api as internal_api;
use indexify_proto::indexify_coordinator::{self};
use itertools::Itertools;
use mime::Mime;
use nanoid::nanoid;
use sha2::{Digest, Sha256};
use tracing::{error, info};

use crate::{
    api::{self, BeginExtractedContentIngest},
    blob_storage::{BlobStorage, BlobStorageWriter, PutResult, StoragePartWriter},
    coordinator_client::CoordinatorClient,
    grpc_helper::GrpcHelper,
    metadata_storage::{
        query_engine::{run_query, StructuredDataRow},
        ExtractedMetadata, MetadataReaderTS, MetadataStorageTS,
    },
    vector_index::{ScoredText, VectorIndexManager},
};

fn index_in_features(
    output_index_map: &HashMap<String, String>,
    features: &[api::Feature],
    index_name: &str,
) -> bool {
    features.iter().any(|f| match f.feature_type {
        api::FeatureType::Embedding => output_index_map
            .get(&f.name)
            .map_or(false, |index| index == index_name),
        _ => false,
    })
}

pub struct DataManager {
    pub vector_index_manager: Arc<VectorIndexManager>,
    metadata_index_manager: MetadataStorageTS,
    metadata_reader: MetadataReaderTS,
    blob_storage: Arc<BlobStorage>,
    coordinator_client: Arc<CoordinatorClient>,
}

impl fmt::Debug for DataManager {
    fn fmt(&self, f: &mut fmt::Formatter<'_>) -> fmt::Result {
        f.debug_struct("DataManager").finish()
    }
}

impl DataManager {
    pub fn new(
        vector_index_manager: Arc<VectorIndexManager>,
        metadata_index_manager: MetadataStorageTS,
        metadata_reader: MetadataReaderTS,
        blob_storage: Arc<BlobStorage>,
        coordinator_client: Arc<CoordinatorClient>,
    ) -> Self {
        DataManager {
            vector_index_manager,
            metadata_index_manager,
            metadata_reader,
            blob_storage,
            coordinator_client,
        }
    }

    #[tracing::instrument]
    pub async fn list_namespaces(&self) -> Result<Vec<api::DataNamespace>> {
        let req = indexify_coordinator::ListNamespaceRequest {};
        let response = self.coordinator_client.get().await?.list_ns(req).await?;
        let namespaces = response.into_inner().namespaces;
        let data_namespaces = namespaces
            .into_iter()
            .map(|r| api::DataNamespace {
                name: r.name,
                extraction_policies: Vec::new(),
            })
            .collect();
        Ok(data_namespaces)
    }

    #[tracing::instrument]
    pub async fn create_namespace(&self, namespace: &api::DataNamespace) -> Result<()> {
        info!("creating data namespace: {}", namespace.name);
        let policies = namespace
            .extraction_policies
            .clone()
            .into_iter()
            .map(|b| b.into())
            .collect();
        self.metadata_index_manager
            .create_metadata_table(&namespace.name)
            .await?;
        let request = indexify_coordinator::CreateNamespaceRequest {
            name: namespace.name.clone(),
            policies,
        };
        let _resp = self
            .coordinator_client
            .get()
            .await?
            .create_ns(request)
            .await?;
        Ok(())
    }

    #[tracing::instrument]
    pub async fn get(&self, name: &str) -> Result<api::DataNamespace> {
        let req = indexify_coordinator::GetNamespaceRequest {
            name: name.to_string(),
        };
        let response = self
            .coordinator_client
            .get()
            .await?
            .get_ns(req)
            .await?
            .into_inner();
        let namespace = response.namespace.ok_or(anyhow!("namespace not found"))?;
        namespace.try_into()
    }

    pub async fn create_extraction_policy(
        &self,
        namespace: &str,
        ep_req: &api::ExtractionPolicyRequest,
    ) -> Result<Vec<String>> {
        info!(
            "adding extractor bindings namespace: {}, extractor: {}, binding: {}",
            namespace, ep_req.extractor, ep_req.name,
        );
        let input_params_serialized = serde_json::to_string(&ep_req.input_params)
            .map_err(|e| anyhow!("unable to serialize input params to str {}", e))?;
        let req = indexify_coordinator::ExtractionPolicyRequest {
            namespace: namespace.to_string(),
            extractor: ep_req.extractor.clone(),
            name: ep_req.name.clone(),
            filters: ep_req.filters_eq.clone().unwrap_or_default(),
            input_params: input_params_serialized,
            content_source: ep_req
                .content_source
                .clone()
                .unwrap_or("ingestion".to_string()),
            created_at: SystemTime::now()
                .duration_since(SystemTime::UNIX_EPOCH)?
                .as_secs() as i64,
        };
        let response = self
            .coordinator_client
            .get()
            .await?
            .create_extraction_policy(req)
            .await?
            .into_inner();
        let mut index_names = Vec::new();
        let extractor = response
            .extractor
            .ok_or(anyhow!("extractor {:?} not found", ep_req.extractor))?;
        for (name, output_schema) in &extractor.embedding_schemas {
            let embedding_schema: internal_api::EmbeddingSchema =
                serde_json::from_str(output_schema)?;
            let index_name = response.output_index_name_mapping.get(name).unwrap();
            let table_name = response.index_name_table_mapping.get(index_name).unwrap();
            index_names.push(index_name.clone());
            let schema_json = serde_json::to_value(&embedding_schema)?;
            let _ = self
                .vector_index_manager
                .create_index(table_name, embedding_schema.clone())
                .await?;
            self.create_index_metadata(
                namespace,
                index_name,
                table_name,
                schema_json,
                &ep_req.name,
                &extractor.name,
            )
            .await?;
        }

        Ok(index_names)
    }

    async fn create_index_metadata(
        &self,
        namespace: &str,
        index_name: &str,
        table_name: &str,
        schema: serde_json::Value,
        extraction_policy: &str,
        extractor: &str,
    ) -> Result<()> {
        let index = indexify_coordinator::CreateIndexRequest {
            index: Some(indexify_coordinator::Index {
                name: index_name.to_string(),
                table_name: table_name.to_string(),
                namespace: namespace.to_string(),
                schema: serde_json::to_value(schema).unwrap().to_string(),
                extraction_policy: extraction_policy.to_string(),
                extractor: extractor.to_string(),
            }),
        };
        let req = GrpcHelper::into_req(index);
        let _resp = self
            .coordinator_client
            .get()
            .await?
            .create_index(req)
            .await?;
        Ok(())
    }

    pub async fn list_content(
        &self,
        namespace: &str,
        source_filter: &str,
        parent_id_filter: &str,
        labels_eq_filter: Option<&HashMap<String, String>>,
    ) -> Result<Vec<api::ContentMetadata>> {
        let req = indexify_coordinator::ListContentRequest {
            namespace: namespace.to_string(),
            source: source_filter.to_string(),
            parent_id: parent_id_filter.to_string(),
            labels_eq: labels_eq_filter.unwrap_or(&HashMap::new()).clone(),
        };
        let response = self
            .coordinator_client
            .get()
            .await?
            .list_content(req)
            .await?;
        let content_list = response
            .into_inner()
            .content_list
            .into_iter()
            .map(|c| c.into())
            .collect_vec();
        Ok(content_list)
    }

<<<<<<< HEAD
    #[tracing::instrument]
    pub async fn add_texts(
        &self,
        namespace: &str,
        content_list: Vec<api::Content>,
        content_id: Option<&str>,
    ) -> Result<()> {
=======
    #[tracing::instrument(skip(self, content_list))]
    pub async fn add_texts(&self, namespace: &str, content_list: Vec<api::Content>) -> Result<()> {
>>>>>>> d8b72707
        for text in content_list {
            let stream = futures::stream::once(async { Ok(Bytes::from(text.bytes)) });
            let content_metadata = self
                .write_content_bytes(
                    namespace,
                    Box::pin(stream),
                    &text.labels,
                    text.content_type,
                    None,
                    None,
                    "ingestion",
                    None,
                )
                .await?;

            //  Check if the content id with the hash already exists, if it does don't
            // create metadata and remove the written file
            if content_id.is_some() {
                let retrieved_content_metadata = self
                    .get_content_metadata(namespace, vec![content_id.unwrap().into()])
                    .await?;
                if let Some(retrieved_content_metadata) = retrieved_content_metadata.first() {
                    if retrieved_content_metadata.hash == content_metadata.hash {
                        self.blob_storage
                            .delete(&content_metadata.file_name)
                            .await?;
                        return Ok(());
                    }
                } else {
                    self.blob_storage
                        .delete(&content_metadata.file_name)
                        .await?;
                    return Err(anyhow::anyhow!("Failed to retrieve content metadata with id {} when trying to compare hashes", content_id.unwrap()));
                }
            }

            //  Content id either does not exist or hash is different
            let req = indexify_coordinator::CreateContentRequest {
                content: Some(content_metadata),
            };
            self.coordinator_client
                .get()
                .await?
                .create_content(GrpcHelper::into_req(req))
                .await
                .map_err(|e| {
                    anyhow!(
                        "unable to write content metadata to coordinator {}",
                        e.to_string()
                    )
                })?;
        }
        Ok(())
    }

    #[tracing::instrument]
    pub async fn delete_content(&self, gc_task: &indexify_coordinator::GcTask) -> Result<()> {
        //  Remove content from blob storage
        self.blob_storage.delete(&gc_task.blob_store_path).await?;

        //  Remove features and embeddings from vector stores
        for table in &gc_task.output_tables {
            self.vector_index_manager
                .remove_embedding(table, &gc_task.content_id)
                .await?;
        }

        //  Remove any metadata
        self.metadata_index_manager
            .remove_metadata(&gc_task.namespace, &gc_task.content_id)
            .await?;

        Ok(())
    }

    #[tracing::instrument]
    pub async fn delete_file(&self, path: &str) -> Result<()> {
        self.blob_storage.delete(path).await
    }

    pub async fn ingest_remote_file(
        &self,
        namespace: &str,
        file: &str,
        mime: &str,
        labels: HashMap<String, String>,
    ) -> Result<String> {
        if !(["https://", "http://", "s3://", "file://"]
            .iter()
            .any(|s| file.starts_with(*s)))
        {
            return Err(anyhow!("invalid file path, must be a url, s3 or file path"));
        }
        let _ = mime::Mime::from_str(mime).map_err(|e| anyhow!("invalid mime type {}", e))?;
        let current_ts_secs = SystemTime::now()
            .duration_since(SystemTime::UNIX_EPOCH)?
            .as_secs();
        let id = nanoid!(16);
        let content_metadata = indexify_coordinator::ContentMetadata {
            id: id.clone(),
            file_name: file.to_string(),
            storage_url: file.to_string(),
            parent_id: "".to_string(),
            created_at: current_ts_secs as i64,
            mime: mime.to_string(),
            namespace: namespace.to_string(),
            labels,
            source: "ingestion".to_string(),
            size_bytes: 0,
<<<<<<< HEAD
            hash: "".to_string(),
=======
            ..Default::default()
>>>>>>> d8b72707
        };
        let req: indexify_coordinator::CreateContentRequest =
            indexify_coordinator::CreateContentRequest {
                content: Some(content_metadata),
            };
        self.coordinator_client
            .get()
            .await?
            .create_content(GrpcHelper::into_req(req))
            .await
            .map_err(|e| {
                anyhow!(
                    "unable to write content metadata to coordinator {}",
                    e.to_string()
                )
            })?;
        Ok(id)
    }

    pub async fn get_content_metadata(
        &self,
        _namespace: &str,
        content_ids: Vec<String>,
    ) -> Result<Vec<api::ContentMetadata>> {
        let req = indexify_coordinator::GetContentMetadataRequest {
            content_list: content_ids,
        };
        let response = self
            .coordinator_client
            .get()
            .await?
            .get_content_metadata(req)
            .await?;
        let content_metadata_list = response.into_inner().content_list;
        let mut content_list = Vec::new();
        for c in content_metadata_list.values().cloned() {
            content_list.push(c.into())
        }
        Ok(content_list)
    }

    pub async fn get_content_tree_metadata(
        &self,
        _namespace: &str,
        content_id: String,
    ) -> Result<Vec<api::ContentMetadata>> {
        let req = indexify_coordinator::GetContentTreeMetadataRequest { content_id };
        let response = self
            .coordinator_client
            .get()
            .await?
            .get_content_tree_metadata(req)
            .await?;
        let content_list: Vec<api::ContentMetadata> = response
            .into_inner()
            .content_list
            .into_iter()
            .map(|content| content.into())
            .collect();
        Ok(content_list)
    }

    #[tracing::instrument(skip(self, data))]
    pub async fn upload_file(
        &self,
        namespace: &str,
        data: impl Stream<Item = Result<Bytes>> + Send + Unpin,
        name: &str,
        mime_type: Mime,
        original_content_id: Option<&str>,
    ) -> Result<indexify_coordinator::ContentMetadata> {
        let labels = HashMap::new();

        let content_metadata = self
            .write_content_bytes(
                namespace,
                data,
                &labels,
                mime_type.to_string(),
                Some(name),
                None,
                "ingestion",
                original_content_id,
            )
            .await
            .map_err(|e| anyhow!("unable to write content to blob store: {}", e))?;
        Ok(content_metadata)
    }

    pub async fn create_content_metadata(
        &self,
        content_metadata: indexify_coordinator::ContentMetadata,
    ) -> Result<()> {
        let req = indexify_coordinator::CreateContentRequest {
            content: Some(content_metadata),
        };
        self.coordinator_client
            .get()
            .await?
            .create_content(GrpcHelper::into_req(req))
            .await
            .map_err(|e| {
                anyhow!(
                    "unable to write content metadata to coordinator {}",
                    e.to_string()
                )
            })?;
        Ok(())
    }

    pub fn make_file_name(file_name: Option<&str>) -> String {
        file_name.map(|f| f.to_string()).unwrap_or(nanoid!())
    }

    pub fn make_id(namespace: &str, parent_id: &Option<String>, content_hash: &str) -> String {
        let mut s = DefaultHasher::new();
        namespace.hash(&mut s);
        if let Some(parent_id) = &parent_id {
            parent_id.hash(&mut s);
        }
        content_hash.hash(&mut s);
        format!("{:x}", s.finish())
    }

    async fn write_content_bytes(
        &self,
        namespace: &str,
        data: impl Stream<Item = Result<Bytes>> + Send + Unpin,
        labels: &HashMap<String, String>,
        content_type: String,
        file_name: Option<&str>,
        parent_id: Option<String>,
        source: &str,
        original_content_id: Option<&str>,
    ) -> Result<indexify_coordinator::ContentMetadata> {
        let current_ts_secs = SystemTime::now()
            .duration_since(SystemTime::UNIX_EPOCH)?
            .as_secs();
        let file_name = DataManager::make_file_name(file_name);

        let mut hasher = Sha256::new();
        let hashed_stream = data.map(|item| match item {
            Ok(bytes) => {
                hasher.update(&bytes);
                Ok(bytes)
            }
            Err(e) => Err(e),
        });

        let res = self
            .write_to_blob_store(namespace, &file_name, hashed_stream)
            .await
            .map_err(|e| anyhow!("unable to write text to blob store: {}", e))?;

        let hash_result = hasher.finalize();
        let content_hash = format!("{:x}", hash_result);

        let labels = labels
            .clone()
            .into_iter()
            .map(|(k, v)| (k, v.to_string()))
            .collect();

        let mut id = DataManager::make_id(namespace, &parent_id, &content_hash);
        if original_content_id.is_some() {
            id = original_content_id.unwrap().to_string();
        }
        Ok(indexify_coordinator::ContentMetadata {
            id,
            file_name,
            storage_url: res.url,
            parent_id: parent_id.unwrap_or_default(),
            created_at: current_ts_secs as i64,
            mime: content_type,
            namespace: namespace.to_string(),
            labels,
            source: source.to_string(),
            size_bytes: res.size_bytes,
<<<<<<< HEAD
            hash: content_hash,
=======
            extraction_policy_ids: HashMap::new(),
>>>>>>> d8b72707
        })
    }

    pub async fn finish_extracted_content_write(
        &self,
        begin_ingest: BeginExtractedContentIngest,
    ) -> Result<()> {
        let outcome: indexify_coordinator::TaskOutcome = begin_ingest.task_outcome.into();

        let req = indexify_coordinator::UpdateTaskRequest {
            executor_id: begin_ingest.executor_id,
            task_id: begin_ingest.task_id,
            outcome: outcome as i32,
            content_list: Vec::new(),
            content_id: begin_ingest.parent_content_id,
            extraction_policy_name: begin_ingest.extraction_policy,
        };
        let res = self.coordinator_client.get().await?.update_task(req).await;
        if let Err(err) = res {
            error!("unable to update task: {}", err.to_string());
        }
        Ok(())
    }

    pub async fn write_extracted_embedding(
        &self,
        name: &str,
        embedding: &[f32],
        content_id: &str,
        output_index_map: &HashMap<String, String>,
        metadata: serde_json::Value,
    ) -> Result<()> {
        let embeddings = internal_api::ExtractedEmbeddings {
            content_id: content_id.to_string(),
            embedding: embedding.to_vec(),
            metadata,
        };
        let index_table = output_index_map
            .get(name)
            .ok_or(anyhow!("index table not found"))?;
        self.vector_index_manager
            .add_embedding(index_table, vec![embeddings])
            .await
            .map_err(|e| anyhow!("unable to add embedding to vector index {}", e))?;
        Ok(())
    }

    // Combine metadata from existing metadata and new features into single json
    // object
    fn combine_metadata(
        metadata: Vec<ExtractedMetadata>,
        features: &[api::Feature],
    ) -> serde_json::Value {
        let mut combined_metadata = serde_json::Map::new();
        for m in metadata {
            for (k, v) in m.metadata.as_object().unwrap() {
                combined_metadata.insert(k.clone(), v.clone());
            }
        }
        for feature in features {
            if let api::FeatureType::Metadata = feature.feature_type {
                if let serde_json::Value::Object(data) = &feature.data {
                    for (k, v) in data {
                        combined_metadata.insert(k.clone(), v.clone());
                    }
                }
            }
        }
        serde_json::Value::Object(combined_metadata)
    }

    pub async fn write_existing_content_features(
        &self,
        extractor_name: &str,
        extraction_policy: &str,
        content_meta: &indexify_coordinator::ContentMetadata,
        features: Vec<api::Feature>,
        output_index_map: &HashMap<String, String>,
        index_tables: &[String],
    ) -> Result<()> {
        let metadata_updated = features
            .iter()
            .any(|feature| matches!(feature.feature_type, api::FeatureType::Metadata));
        let existing_metadata = self
            .metadata_index_manager
            .get_metadata_for_content(&content_meta.namespace, &content_meta.id)
            .await?;
        let new_metadata = Self::combine_metadata(existing_metadata, &features);
        self.write_extracted_features(
            extractor_name,
            extraction_policy,
            content_meta,
            features.clone(),
            &new_metadata,
            output_index_map,
        )
        .await?;
        if metadata_updated && !new_metadata.as_object().unwrap().is_empty() {
            // For all embeddings not updated with new values, update their metadata
            for index in index_tables {
                if !index_in_features(output_index_map, &features, index) {
                    info!(
                        "updating metadata for content {} index {}",
                        content_meta.id.clone(),
                        index
                    );
                    self.vector_index_manager
                        .update_metadata(index, content_meta.id.clone(), new_metadata.clone())
                        .await?;
                }
            }
        }
        Ok(())
    }

    pub async fn write_extracted_features(
        &self,
        extractor_name: &str,
        extraction_policy: &str,
        content_meta: &indexify_coordinator::ContentMetadata,
        features: Vec<api::Feature>,
        metadata: &serde_json::Value,
        output_index_map: &HashMap<String, String>,
    ) -> Result<()> {
        for feature in &features {
            match feature.feature_type {
                api::FeatureType::Embedding => {
                    let embedding_payload: internal_api::Embedding =
                        serde_json::from_value(feature.data.clone()).map_err(|e| {
                            anyhow!("unable to get embedding from extracted data {}", e)
                        })?;
                    self.write_extracted_embedding(
                        &feature.name,
                        &embedding_payload.values,
                        &content_meta.id,
                        output_index_map,
                        metadata.clone(),
                    )
                    .await?;
                }
                api::FeatureType::Metadata => {
                    let extracted_attributes = ExtractedMetadata::new(
                        &content_meta.id,
                        &content_meta.parent_id,
                        &content_meta.source,
                        feature.data.clone(),
                        extractor_name,
                        extraction_policy,
                    );
                    info!("adding metadata to index {}", feature.data.to_string());
                    self.metadata_index_manager
                        .add_metadata(&content_meta.namespace, extracted_attributes)
                        .await?;
                }
                _ => {
                    error!("unsupported feature type: {:?}", feature.feature_type);
                }
            }
        }
        Ok(())
    }

    pub async fn create_content_and_write_features(
        &self,
        content_meta: &indexify_coordinator::ContentMetadata,
        ingest_metadata: &BeginExtractedContentIngest,
        features: Vec<api::Feature>,
    ) -> Result<()> {
        let req = indexify_coordinator::CreateContentRequest {
            content: Some(content_meta.clone()),
        };
        self.coordinator_client
            .get()
            .await?
            .create_content(GrpcHelper::into_req(req))
            .await
            .map_err(|e| {
                anyhow!(
                    "unable to write content metadata to coordinator {}",
                    e.to_string()
                )
            })?;
        let combined_metadata = Self::combine_metadata(Vec::new(), &features);
        self.write_extracted_features(
            &ingest_metadata.extractor,
            &ingest_metadata.extraction_policy,
            content_meta,
            features,
            &combined_metadata,
            &ingest_metadata.output_to_index_table_mapping,
        )
        .await
    }

    pub async fn write_extracted_content(
        &self,
        ingest_metadata: BeginExtractedContentIngest,
        extracted_content: api::ExtractedContent,
    ) -> Result<()> {
        let namespace = ingest_metadata.namespace.clone();
        let mut new_content_metadata = Vec::new();
        let mut features = HashMap::new();
        for content in extracted_content.content_list {
            let stream = futures::stream::once(async { Ok(Bytes::from(content.bytes)) });
            let content_metadata = self
                .write_content_bytes(
                    namespace.as_str(),
                    Box::pin(stream),
                    &content.labels,
                    content.content_type,
                    None,
                    Some(ingest_metadata.parent_content_id.to_string()),
                    &ingest_metadata.extraction_policy,
                    None,
                )
                .await?;
            features.insert(content_metadata.id.clone(), content.features);
            new_content_metadata.push(content_metadata.clone());
        }
        for content_meta in new_content_metadata {
            self.create_content_and_write_features(
                &content_meta,
                &ingest_metadata,
                features.get(&content_meta.id).unwrap().clone(),
            )
            .await?
        }
        Ok(())
    }

    pub async fn query_content_source(
        &self,
        namespace: &str,
        query: &str,
    ) -> Result<Vec<StructuredDataRow>> {
        let schemas = self
            .coordinator_client
            .get_structured_schemas(namespace)
            .await?;
        let metadata_reader = self.metadata_reader.clone();
        let namespace = namespace.to_string();
        let query = query.to_string();
        tokio::task::spawn_blocking(move || {
            futures::executor::block_on(async move {
                run_query(query, metadata_reader, schemas, namespace).await
            })
        })
        .await?
    }

    #[tracing::instrument]
    pub async fn list_indexes(&self, namespace: &str) -> Result<Vec<api::Index>> {
        let req = indexify_coordinator::ListIndexesRequest {
            namespace: namespace.to_string(),
        };
        let resp = self
            .coordinator_client
            .get()
            .await?
            .list_indexes(req)
            .await?;
        let mut api_indexes = Vec::new();
        for index in resp.into_inner().indexes {
            let api_index = index.try_into()?;
            api_indexes.push(api_index);
        }
        Ok(api_indexes)
    }

    #[tracing::instrument]
    pub async fn search(
        &self,
        namespace: &str,
        index_name: &str,
        query: &str,
        k: u64,
    ) -> Result<Vec<ScoredText>> {
        let req = indexify_coordinator::GetIndexRequest {
            namespace: namespace.to_string(),
            name: index_name.to_string(),
        };
        let index = self
            .coordinator_client
            .get()
            .await?
            .get_index(req)
            .await?
            .into_inner()
            .index
            .ok_or(anyhow!("Index not found"))?;
        self.vector_index_manager
            .search(index, query, k as usize)
            .await
    }

    #[tracing::instrument]
    pub async fn metadata_lookup(
        &self,
        namespace: &str,
        content_id: &str,
    ) -> Result<Vec<ExtractedMetadata>, anyhow::Error> {
        self.metadata_index_manager
            .get_metadata_for_content(namespace, content_id)
            .await
    }

    #[tracing::instrument]
    pub async fn list_extractors(&self) -> Result<Vec<api::ExtractorDescription>> {
        let req = indexify_coordinator::ListExtractorsRequest {};
        let response = self
            .coordinator_client
            .get()
            .await?
            .list_extractors(req)
            .await?
            .into_inner();

        let extractors = response
            .extractors
            .into_iter()
            .map(|e| e.try_into())
            .collect::<Result<Vec<api::ExtractorDescription>>>()?;
        Ok(extractors)
    }

    #[tracing::instrument(skip(file))]
    pub async fn write_to_blob_store(
        &self,
        namespace: &str,
        name: &str,
        file: impl Stream<Item = Result<Bytes>> + Send + Unpin,
    ) -> Result<PutResult> {
        self.blob_storage.put(name, file).await
    }

    pub async fn blob_store_writer(&self, namespace: &str, key: &str) -> Result<StoragePartWriter> {
        self.blob_storage.writer(namespace, key).await
    }
}

#[cfg(test)]
mod tests {
    use serde_json::json;

    use super::*;

    #[test]
    fn test_combine_metadata() {
        let features = vec![
            api::Feature {
                name: String::from(""),
                feature_type: api::FeatureType::Metadata,
                data: json!({"key1": "value1"}),
            },
            api::Feature {
                name: String::from(""),
                feature_type: api::FeatureType::Metadata,
                data: json!({"key2": "value2"}),
            },
            api::Feature {
                name: String::from(""),
                feature_type: api::FeatureType::Embedding,
                data: json!({"values": "[0.1, 0.2, 0.3]"}),
            },
            api::Feature {
                name: String::from(""),
                feature_type: api::FeatureType::Metadata,
                data: json!({"key3": "value3"}),
            },
        ];

        let combined = DataManager::combine_metadata(Vec::new(), &features);
        let expected = json!({
            "key1": "value1",
            "key2": "value2",
            "key3": "value3",
        });

        assert_eq!(combined, expected);
    }
}<|MERGE_RESOLUTION|>--- conflicted
+++ resolved
@@ -248,18 +248,8 @@
         Ok(content_list)
     }
 
-<<<<<<< HEAD
-    #[tracing::instrument]
-    pub async fn add_texts(
-        &self,
-        namespace: &str,
-        content_list: Vec<api::Content>,
-        content_id: Option<&str>,
-    ) -> Result<()> {
-=======
     #[tracing::instrument(skip(self, content_list))]
     pub async fn add_texts(&self, namespace: &str, content_list: Vec<api::Content>) -> Result<()> {
->>>>>>> d8b72707
         for text in content_list {
             let stream = futures::stream::once(async { Ok(Bytes::from(text.bytes)) });
             let content_metadata = self
@@ -369,11 +359,8 @@
             labels,
             source: "ingestion".to_string(),
             size_bytes: 0,
-<<<<<<< HEAD
             hash: "".to_string(),
-=======
             ..Default::default()
->>>>>>> d8b72707
         };
         let req: indexify_coordinator::CreateContentRequest =
             indexify_coordinator::CreateContentRequest {
@@ -552,11 +539,8 @@
             labels,
             source: source.to_string(),
             size_bytes: res.size_bytes,
-<<<<<<< HEAD
             hash: content_hash,
-=======
             extraction_policy_ids: HashMap::new(),
->>>>>>> d8b72707
         })
     }
 
